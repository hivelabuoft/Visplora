{
  "Brent 024C": [
    {
      "facility_type": "Football Pitch",
      "count": 4
    },
    {
      "facility_type": "Chain Gym",
      "count": 4
    },
    {
      "facility_type": "Cricket Nets",
      "count": 3
    },
    {
      "facility_type": "Recreation Ground",
      "count": 2
    },
    {
      "facility_type": "Golf Course",
      "count": 4
    }
  ],
  "Brent 018D": [
    {
      "facility_type": "Boutique Fitness",
      "count": 4
    },
    {
      "facility_type": "Budget Gym",
      "count": 2
    },
    {
      "facility_type": "Chain Gym",
      "count": 3
    },
    {
      "facility_type": "Multi-sport Centre",
      "count": 1
    }
  ],
  "Brent 030A": [
    {
      "facility_type": "Premium Gym",
      "count": 2
    },
    {
      "facility_type": "Playground",
      "count": 1
    },
    {
      "facility_type": "Rugby Pitch",
      "count": 4
    },
    {
      "facility_type": "Dance Studio",
      "count": 4
    },
    {
      "facility_type": "Archery Range",
      "count": 3
    },
    {
      "facility_type": "Wrestling Gym",
      "count": 4
    }
  ],
  "Southwark 007B": [
    {
      "facility_type": "Multi-sport Centre",
      "count": 3
    },
    {
      "facility_type": "Sports Hall",
      "count": 2
    },
    {
      "facility_type": "Equestrian Centre",
      "count": 2
    },
    {
      "facility_type": "Climbing Wall",
      "count": 2
    },
    {
      "facility_type": "Table Tennis Centre",
      "count": 2
    },
    {
      "facility_type": "Dance Studio",
      "count": 1
    }
  ],
  "Southwark 028C": [
    {
      "facility_type": "Swimming Pool",
      "count": 1
    },
    {
      "facility_type": "Playground",
      "count": 4
    },
    {
      "facility_type": "Skate Park",
      "count": 1
    },
    {
      "facility_type": "Outdoor Gym",
      "count": 1
    },
    {
      "facility_type": "Premium Gym",
      "count": 2
    },
    {
      "facility_type": "Climbing Wall",
      "count": 3
    },
    {
      "facility_type": "Equestrian Centre",
      "count": 4
    },
    {
      "facility_type": "Multi-sport Centre",
      "count": 1
    }
  ],
  "City of London 001F": [
    {
      "facility_type": "Rugby Pitch",
      "count": 1
    },
    {
      "facility_type": "Chain Gym",
      "count": 2
    },
    {
      "facility_type": "Water Sports Centre",
      "count": 3
    },
    {
      "facility_type": "Golf Course",
      "count": 1
    }
  ],
  "City of London 001B": [
    {
      "facility_type": "Dance Studio",
      "count": 2
    },
    {
      "facility_type": "Table Tennis Centre",
      "count": 2
    },
    {
      "facility_type": "Recreation Ground",
      "count": 3
    },
    {
      "facility_type": "Boutique Fitness",
      "count": 2
    }
  ],
  "City of London 001G": [
    {
      "facility_type": "Community Sports Centre",
      "count": 1
    },
    {
      "facility_type": "Boutique Fitness",
      "count": 1
    },
    {
      "facility_type": "Badminton Court",
      "count": 2
    }
  ],
  "City of London 001C": [
    {
      "facility_type": "Community Sports Centre",
      "count": 4
    },
    {
      "facility_type": "Skate Park",
      "count": 4
    },
    {
      "facility_type": "Climbing Wall",
      "count": 1
    },
    {
      "facility_type": "Premium Gym",
      "count": 2
    }
  ],
  "City of London 001A": [
    {
      "facility_type": "Rowing Club",
      "count": 2
    },
    {
      "facility_type": "Budget Gym",
      "count": 1
    },
    {
      "facility_type": "Shooting Range",
      "count": 2
    },
    {
      "facility_type": "Tennis Court",
      "count": 3
    }
  ],
  "City of London 001E": [
    {
      "facility_type": "Cycling Track",
      "count": 2
    },
    {
      "facility_type": "Rugby Pitch",
      "count": 4
    },
    {
      "facility_type": "Recreation Ground",
      "count": 1
    },
    {
      "facility_type": "Wrestling Gym",
      "count": 3
    },
    {
      "facility_type": "Table Tennis Centre",
      "count": 1
    },
    {
      "facility_type": "Table Football Club",
      "count": 1
    },
    {
      "facility_type": "Budget Gym",
      "count": 3
    }
  ],
  "Bromley 031A": [
    {
      "facility_type": "Skate Park",
      "count": 4
    },
    {
      "facility_type": "Sailing Club",
      "count": 4
    },
    {
      "facility_type": "Boutique Fitness",
      "count": 1
    },
    {
      "facility_type": "Council Leisure Centre",
      "count": 2
    }
  ],
  "Croydon 028D": [
    {
      "facility_type": "Rugby Pitch",
      "count": 1
    },
    {
      "facility_type": "Football Pitch",
      "count": 3
    },
    {
      "facility_type": "Table Football Club",
      "count": 1
    },
    {
      "facility_type": "Sports Hall",
      "count": 1
    },
    {
      "facility_type": "Squash Court",
      "count": 1
    }
  ],
  "Brent 027A": [
    {
      "facility_type": "Multi-sport Centre",
      "count": 2
    },
    {
      "facility_type": "Ice Rink",
      "count": 4
    },
    {
      "facility_type": "Sports Hall",
      "count": 2
    },
    {
      "facility_type": "Skate Park",
      "count": 4
    },
    {
      "facility_type": "Rowing Club",
      "count": 1
    },
    {
      "facility_type": "Budget Gym",
      "count": 1
    }
  ],
  "Brent 021B": [
    {
      "facility_type": "Sports Hall",
      "count": 4
    },
    {
      "facility_type": "Fencing Salle",
      "count": 2
    },
    {
      "facility_type": "Council Leisure Centre",
      "count": 3
    }
  ],
  "Ealing 035A": [
    {
      "facility_type": "Community Sports Centre",
      "count": 2
    },
    {
      "facility_type": "Chain Gym",
      "count": 4
    },
    {
      "facility_type": "Wrestling Gym",
      "count": 3
    },
    {
      "facility_type": "Table Tennis Centre",
      "count": 4
    },
    {
      "facility_type": "Swimming Pool",
      "count": 1
    }
  ],
  "Lewisham 026A": [
    {
      "facility_type": "Boutique Fitness",
      "count": 2
    },
    {
      "facility_type": "Budget Gym",
      "count": 1
    },
    {
      "facility_type": "Volleyball Court",
      "count": 4
    }
  ],
  "Brent 011D": [
    {
      "facility_type": "Volleyball Court",
      "count": 3
    },
    {
      "facility_type": "Fencing Salle",
      "count": 2
    },
    {
      "facility_type": "Golf Course",
      "count": 2
    }
  ],
  "Brent 030B": [
    {
      "facility_type": "Budget Gym",
      "count": 2
    },
    {
      "facility_type": "Football Pitch",
      "count": 2
    },
    {
      "facility_type": "Premium Gym",
      "count": 1
    },
    {
      "facility_type": "Climbing Wall",
      "count": 2
    },
    {
      "facility_type": "Equestrian Centre",
      "count": 1
    },
    {
      "facility_type": "Community Sports Centre",
      "count": 2
    },
    {
      "facility_type": "Ice Rink",
      "count": 4
    },
    {
      "facility_type": "Sailing Club",
      "count": 2
    }
  ],
  "Brent 020E": [
    {
      "facility_type": "Budget Gym",
      "count": 3
    },
    {
      "facility_type": "Basketball Court",
      "count": 2
    },
    {
      "facility_type": "Squash Court",
      "count": 1
    },
    {
      "facility_type": "Ice Rink",
      "count": 1
    },
    {
      "facility_type": "Independent Gym",
      "count": 4
    },
    {
      "facility_type": "Recreation Ground",
      "count": 4
    }
  ],
  "Tower Hamlets 024D": [
    {
      "facility_type": "Parkour Park",
      "count": 3
    },
    {
      "facility_type": "Sports Hall",
      "count": 1
    },
    {
      "facility_type": "Swimming Pool",
      "count": 1
    },
    {
      "facility_type": "Archery Range",
      "count": 4
    },
    {
      "facility_type": "Rowing Club",
      "count": 4
    },
    {
      "facility_type": "Squash Court",
      "count": 3
    },
    {
      "facility_type": "Basketball Court",
      "count": 1
    },
    {
      "facility_type": "Cycling Track",
      "count": 4
    }
  ],
  "Brent 010D": [
    {
      "facility_type": "Chain Gym",
      "count": 1
    },
    {
      "facility_type": "Budget Gym",
      "count": 4
    },
    {
      "facility_type": "Equestrian Centre",
      "count": 2
    }
  ],
  "Brent 009F": [
    {
      "facility_type": "Volleyball Court",
      "count": 2
    },
    {
      "facility_type": "Premium Gym",
      "count": 4
    },
    {
      "facility_type": "Shooting Range",
      "count": 4
    },
    {
      "facility_type": "Cycling Track",
      "count": 3
    },
    {
      "facility_type": "Equestrian Centre",
      "count": 2
    },
    {
      "facility_type": "Sports Hall",
      "count": 3
    }
  ],
  "Brent 014B": [
    {
      "facility_type": "Outdoor Gym",
      "count": 4
    },
    {
      "facility_type": "Badminton Court",
      "count": 2
    },
    {
      "facility_type": "Cycling Track",
      "count": 4
    },
    {
      "facility_type": "Sports Hall",
      "count": 1
    },
    {
      "facility_type": "Equestrian Centre",
      "count": 2
    }
  ],
<<<<<<< HEAD
  "Brent 021A": [
    {
      "facility_type": "Budget Gym",
      "count": 1
    },
    {
      "facility_type": "Rugby Pitch",
      "count": 1
    },
    {
      "facility_type": "Yoga Studio",
      "count": 1
    }
  ],
  "Wandsworth 027B": [
    {
      "facility_type": "Bowling Alley",
      "count": 1
    },
    {
      "facility_type": "Cricket Nets",
      "count": 4
    },
    {
      "facility_type": "Water Sports Centre",
      "count": 1
    }
  ],
  "Ealing 029D": [
    {
      "facility_type": "Independent Gym",
      "count": 3
    },
    {
      "facility_type": "Outdoor Gym",
      "count": 1
    },
    {
      "facility_type": "Martial Arts Dojo",
      "count": 1
    }
  ],
  "Ealing 001A": [
    {
      "facility_type": "Tennis Court",
      "count": 4
    },
    {
      "facility_type": "Playground",
      "count": 3
    },
    {
      "facility_type": "Esports Arena",
      "count": 4
    }
  ],
  "Ealing 011B": [
    {
      "facility_type": "Independent Gym",
      "count": 3
    },
    {
      "facility_type": "Multi-sport Centre",
      "count": 4
    },
    {
      "facility_type": "Equestrian Centre",
      "count": 4
    },
    {
      "facility_type": "Martial Arts Dojo",
      "count": 2
    },
    {
      "facility_type": "Skate Park",
      "count": 4
    }
  ],
  "Ealing 009A": [
    {
      "facility_type": "Yoga Studio",
      "count": 1
    },
    {
      "facility_type": "Esports Arena",
      "count": 4
    },
    {
      "facility_type": "Skate Park",
      "count": 3
    },
    {
      "facility_type": "Table Tennis Centre",
      "count": 4
    },
    {
      "facility_type": "Golf Course",
      "count": 1
    },
    {
      "facility_type": "Swimming Pool",
      "count": 4
    },
    {
      "facility_type": "Wrestling Gym",
      "count": 2
    }
  ],
  "Ealing 025D": [
    {
      "facility_type": "Sports Hall",
      "count": 4
    },
    {
      "facility_type": "Cycling Track",
      "count": 4
    },
    {
      "facility_type": "Equestrian Centre",
      "count": 1
    },
    {
      "facility_type": "Fencing Salle",
      "count": 2
    },
    {
      "facility_type": "Parkour Park",
=======
  "Brent 014F": [
    {
      "facility_type": "Ice Rink",
      "count": 1
    },
    {
      "facility_type": "Badminton Court",
      "count": 2
    },
    {
      "facility_type": "Multi-sport Centre",
      "count": 2
    },
    {
      "facility_type": "Fencing Salle",
      "count": 1
    },
    {
      "facility_type": "Independent Gym",
      "count": 2
    },
    {
      "facility_type": "Boutique Fitness",
      "count": 2
    },
    {
      "facility_type": "Archery Range",
      "count": 3
    },
    {
      "facility_type": "Squash Court",
>>>>>>> f6edfc89
      "count": 1
    }
  ]
}<|MERGE_RESOLUTION|>--- conflicted
+++ resolved
@@ -527,7 +527,6 @@
       "count": 2
     }
   ],
-<<<<<<< HEAD
   "Brent 021A": [
     {
       "facility_type": "Budget Gym",
@@ -655,7 +654,6 @@
     },
     {
       "facility_type": "Parkour Park",
-=======
   "Brent 014F": [
     {
       "facility_type": "Ice Rink",
@@ -687,7 +685,6 @@
     },
     {
       "facility_type": "Squash Court",
->>>>>>> f6edfc89
       "count": 1
     }
   ]
