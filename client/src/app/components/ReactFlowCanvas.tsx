--- conflicted
+++ resolved
@@ -255,20 +255,12 @@
           lineStyle={{ borderWidth: 2 }}
         />
       )}
-<<<<<<< HEAD
-      <div className="dashboard-node">
-        <div className="dashboard-node-header">
-          📊 London Dashboard
-        </div>
-        <div className="dashboard-node-content" style={{ pointerEvents: 'auto' }}>
-=======
       <div className="dashboard-node" style={{
         opacity: data.isGreyedOut ? 0.3 : 1,
         transition: 'opacity 0.3s ease',
         pointerEvents: data.isGreyedOut ? 'none' : 'auto',
       }}>
-        <div className="dashboard-node-content">
->>>>>>> 6100def8
+        <div className="dashboard-node-content" style={{pointerEvents: 'auto'}}>
           {data.dashboardComponent}
         </div>
       </div>
@@ -386,29 +378,6 @@
 
   // Handle close info node event
   useEffect(() => {
-<<<<<<< HEAD
-    if (showDashboard && children) {
-      const dashboardNode: Node = {
-        id: 'london-dashboard',
-        position: { x: 50, y: 50 },
-        data: { 
-          label: 'London Dashboard',
-          dashboardComponent: children 
-        },
-        type: 'dashboardNode',
-        style: {
-          width: '1440px',
-          height: '100vh',
-          border: '2px solid #0891b2',
-          borderRadius: '8px',
-          background: 'white',
-          overflow: 'hidden',
-        },
-        draggable: true,
-        selected: true, // Auto-select the node so resize handles appear
-        selectable: true,
-      };
-=======
     const handleCloseInfoNode = (event: CustomEvent) => {
       const { nodeId } = event.detail;
       setNodes((nds) => nds.filter(node => node.id !== nodeId));
@@ -446,7 +415,6 @@
       );
     }
   }, [nodes, hasActiveInfoNode, setNodes]);
->>>>>>> 6100def8
 
   // Add dashboard node when showDashboard becomes true (only for initial creation)
   useEffect(() => {
